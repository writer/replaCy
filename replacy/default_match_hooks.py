--- conflicted
+++ resolved
@@ -227,17 +227,10 @@
                     [child.pos_ == val for tok in match_span for child in tok.children]
                 )
             elif pos_or_dep == "dep":
-<<<<<<< HEAD
                 return any([child.dep_ == val for tok in match_span for child in tok.children])
             elif pos_or_dep == "tag":
                 return any([child.tag_ == val for tok in match_span for child in tok.children])
-    
-=======
-                return any(
-                    [child.dep_ == val for tok in match_span for child in tok.children]
-                )
-
->>>>>>> 33176504
+
     def _in_ancestors(doc, start, end):
         if end >= len(doc):
             return False
